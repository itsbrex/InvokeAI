--- conflicted
+++ resolved
@@ -6,12 +6,7 @@
 from logging import Logger
 from pathlib import Path
 from types import ModuleType
-from typing import TYPE_CHECKING, Callable, List, Literal, Optional, Tuple, Union
-
-import torch
-from pydantic import Field
-
-<<<<<<< HEAD
+
 from invokeai.backend.model_manager import (
     BaseModelType,
     DownloadJobBase,
@@ -27,23 +22,12 @@
 )
 from invokeai.backend.model_manager.search import ModelSearch
 from invokeai.backend.model_manager.cache import CacheStats
-=======
+from typing import TYPE_CHECKING, Callable, List, Literal, Optional, Tuple, Union
+
+import torch
+from pydantic import Field
+
 from invokeai.app.models.exceptions import CanceledException
-from invokeai.backend.model_management import (
-    AddModelResult,
-    BaseModelType,
-    MergeInterpolationMethod,
-    ModelInfo,
-    ModelManager,
-    ModelMerger,
-    ModelNotFoundException,
-    ModelType,
-    SchedulerPredictionType,
-    SubModelType,
-)
-from invokeai.backend.model_management.model_cache import CacheStats
-from invokeai.backend.model_management.model_search import FindModels
->>>>>>> 2f5e9230
 
 from ...backend.util import choose_precision, choose_torch_device
 from .config import InvokeAIAppConfig
