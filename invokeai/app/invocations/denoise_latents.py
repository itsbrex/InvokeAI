# Copyright (c) 2023 Kyle Schouviller (https://github.com/kyle0654)
import inspect
import os
from contextlib import ExitStack
from typing import Any, Dict, Iterator, List, Optional, Tuple, Union

import torch
import torchvision
import torchvision.transforms as T
from diffusers.configuration_utils import ConfigMixin
from diffusers.models.adapter import T2IAdapter
from diffusers.models.unets.unet_2d_condition import UNet2DConditionModel
from diffusers.schedulers.scheduling_dpmsolver_sde import DPMSolverSDEScheduler
from diffusers.schedulers.scheduling_tcd import TCDScheduler
from diffusers.schedulers.scheduling_utils import SchedulerMixin as Scheduler
from pydantic import field_validator
from torchvision.transforms.functional import resize as tv_resize
from transformers import CLIPVisionModelWithProjection

from invokeai.app.invocations.baseinvocation import BaseInvocation, invocation
from invokeai.app.invocations.constants import LATENT_SCALE_FACTOR
from invokeai.app.invocations.controlnet_image_processors import ControlField
from invokeai.app.invocations.fields import (
    ConditioningField,
    DenoiseMaskField,
    FieldDescriptions,
    Input,
    InputField,
    LatentsField,
    UIType,
)
from invokeai.app.invocations.ip_adapter import IPAdapterField
from invokeai.app.invocations.model import ModelIdentifierField, UNetField
from invokeai.app.invocations.primitives import LatentsOutput
from invokeai.app.invocations.t2i_adapter import T2IAdapterField
from invokeai.app.services.shared.invocation_context import InvocationContext
from invokeai.app.util.controlnet_utils import prepare_control_image
from invokeai.backend.ip_adapter.ip_adapter import IPAdapter
from invokeai.backend.lora import LoRAModelRaw
from invokeai.backend.model_manager import BaseModelType
from invokeai.backend.model_patcher import ModelPatcher
from invokeai.backend.stable_diffusion import PipelineIntermediateState, set_seamless
from invokeai.backend.stable_diffusion.denoise_context import DenoiseContext, DenoiseInputs
from invokeai.backend.stable_diffusion.diffusers_pipeline import (
    ControlNetData,
    StableDiffusionGeneratorPipeline,
    T2IAdapterData,
)
from invokeai.backend.stable_diffusion.diffusion.conditioning_data import (
    BasicConditioningInfo,
    IPAdapterConditioningInfo,
    IPAdapterData,
    Range,
    SDXLConditioningInfo,
    TextConditioningData,
    TextConditioningRegions,
)
from invokeai.backend.stable_diffusion.diffusion.custom_atttention import CustomAttnProcessor2_0
from invokeai.backend.stable_diffusion.diffusion_backend import StableDiffusionBackend
from invokeai.backend.stable_diffusion.extension_callback_type import ExtensionCallbackType
<<<<<<< HEAD
from invokeai.backend.stable_diffusion.extensions.controlnet import ControlNetExt
=======
from invokeai.backend.stable_diffusion.extensions.freeu import FreeUExt
>>>>>>> 7b8e25f5
from invokeai.backend.stable_diffusion.extensions.preview import PreviewExt
from invokeai.backend.stable_diffusion.extensions.rescale_cfg import RescaleCFGExt
from invokeai.backend.stable_diffusion.extensions_manager import ExtensionsManager
from invokeai.backend.stable_diffusion.schedulers import SCHEDULER_MAP
from invokeai.backend.stable_diffusion.schedulers.schedulers import SCHEDULER_NAME_VALUES
from invokeai.backend.util.devices import TorchDevice
from invokeai.backend.util.hotfixes import ControlNetModel
from invokeai.backend.util.mask import to_standard_float_mask
from invokeai.backend.util.silence_warnings import SilenceWarnings


def get_scheduler(
    context: InvocationContext,
    scheduler_info: ModelIdentifierField,
    scheduler_name: str,
    seed: int,
) -> Scheduler:
    """Load a scheduler and apply some scheduler-specific overrides."""
    # TODO(ryand): Silently falling back to ddim seems like a bad idea. Look into why this was added and remove if
    # possible.
    scheduler_class, scheduler_extra_config = SCHEDULER_MAP.get(scheduler_name, SCHEDULER_MAP["ddim"])
    orig_scheduler_info = context.models.load(scheduler_info)
    with orig_scheduler_info as orig_scheduler:
        scheduler_config = orig_scheduler.config

    if "_backup" in scheduler_config:
        scheduler_config = scheduler_config["_backup"]
    scheduler_config = {
        **scheduler_config,
        **scheduler_extra_config,  # FIXME
        "_backup": scheduler_config,
    }

    # make dpmpp_sde reproducable(seed can be passed only in initializer)
    if scheduler_class is DPMSolverSDEScheduler:
        scheduler_config["noise_sampler_seed"] = seed

    scheduler = scheduler_class.from_config(scheduler_config)

    # hack copied over from generate.py
    if not hasattr(scheduler, "uses_inpainting_model"):
        scheduler.uses_inpainting_model = lambda: False
    assert isinstance(scheduler, Scheduler)
    return scheduler


@invocation(
    "denoise_latents",
    title="Denoise Latents",
    tags=["latents", "denoise", "txt2img", "t2i", "t2l", "img2img", "i2i", "l2l"],
    category="latents",
    version="1.5.3",
)
class DenoiseLatentsInvocation(BaseInvocation):
    """Denoises noisy latents to decodable images"""

    positive_conditioning: Union[ConditioningField, list[ConditioningField]] = InputField(
        description=FieldDescriptions.positive_cond, input=Input.Connection, ui_order=0
    )
    negative_conditioning: Union[ConditioningField, list[ConditioningField]] = InputField(
        description=FieldDescriptions.negative_cond, input=Input.Connection, ui_order=1
    )
    noise: Optional[LatentsField] = InputField(
        default=None,
        description=FieldDescriptions.noise,
        input=Input.Connection,
        ui_order=3,
    )
    steps: int = InputField(default=10, gt=0, description=FieldDescriptions.steps)
    cfg_scale: Union[float, List[float]] = InputField(
        default=7.5, description=FieldDescriptions.cfg_scale, title="CFG Scale"
    )
    denoising_start: float = InputField(
        default=0.0,
        ge=0,
        le=1,
        description=FieldDescriptions.denoising_start,
    )
    denoising_end: float = InputField(default=1.0, ge=0, le=1, description=FieldDescriptions.denoising_end)
    scheduler: SCHEDULER_NAME_VALUES = InputField(
        default="euler",
        description=FieldDescriptions.scheduler,
        ui_type=UIType.Scheduler,
    )
    unet: UNetField = InputField(
        description=FieldDescriptions.unet,
        input=Input.Connection,
        title="UNet",
        ui_order=2,
    )
    control: Optional[Union[ControlField, list[ControlField]]] = InputField(
        default=None,
        input=Input.Connection,
        ui_order=5,
    )
    ip_adapter: Optional[Union[IPAdapterField, list[IPAdapterField]]] = InputField(
        description=FieldDescriptions.ip_adapter,
        title="IP-Adapter",
        default=None,
        input=Input.Connection,
        ui_order=6,
    )
    t2i_adapter: Optional[Union[T2IAdapterField, list[T2IAdapterField]]] = InputField(
        description=FieldDescriptions.t2i_adapter,
        title="T2I-Adapter",
        default=None,
        input=Input.Connection,
        ui_order=7,
    )
    cfg_rescale_multiplier: float = InputField(
        title="CFG Rescale Multiplier", default=0, ge=0, lt=1, description=FieldDescriptions.cfg_rescale_multiplier
    )
    latents: Optional[LatentsField] = InputField(
        default=None,
        description=FieldDescriptions.latents,
        input=Input.Connection,
        ui_order=4,
    )
    denoise_mask: Optional[DenoiseMaskField] = InputField(
        default=None,
        description=FieldDescriptions.mask,
        input=Input.Connection,
        ui_order=8,
    )

    @field_validator("cfg_scale")
    def ge_one(cls, v: Union[List[float], float]) -> Union[List[float], float]:
        """validate that all cfg_scale values are >= 1"""
        if isinstance(v, list):
            for i in v:
                if i < 1:
                    raise ValueError("cfg_scale must be greater than 1")
        else:
            if v < 1:
                raise ValueError("cfg_scale must be greater than 1")
        return v

    @staticmethod
    def _get_text_embeddings_and_masks(
        cond_list: list[ConditioningField],
        context: InvocationContext,
        device: torch.device,
        dtype: torch.dtype,
    ) -> tuple[Union[list[BasicConditioningInfo], list[SDXLConditioningInfo]], list[Optional[torch.Tensor]]]:
        """Get the text embeddings and masks from the input conditioning fields."""
        text_embeddings: Union[list[BasicConditioningInfo], list[SDXLConditioningInfo]] = []
        text_embeddings_masks: list[Optional[torch.Tensor]] = []
        for cond in cond_list:
            cond_data = context.conditioning.load(cond.conditioning_name)
            text_embeddings.append(cond_data.conditionings[0].to(device=device, dtype=dtype))

            mask = cond.mask
            if mask is not None:
                mask = context.tensors.load(mask.tensor_name)
            text_embeddings_masks.append(mask)

        return text_embeddings, text_embeddings_masks

    @staticmethod
    def _preprocess_regional_prompt_mask(
        mask: Optional[torch.Tensor], target_height: int, target_width: int, dtype: torch.dtype
    ) -> torch.Tensor:
        """Preprocess a regional prompt mask to match the target height and width.
        If mask is None, returns a mask of all ones with the target height and width.
        If mask is not None, resizes the mask to the target height and width using 'nearest' interpolation.

        Returns:
            torch.Tensor: The processed mask. shape: (1, 1, target_height, target_width).
        """

        if mask is None:
            return torch.ones((1, 1, target_height, target_width), dtype=dtype)

        mask = to_standard_float_mask(mask, out_dtype=dtype)

        tf = torchvision.transforms.Resize(
            (target_height, target_width), interpolation=torchvision.transforms.InterpolationMode.NEAREST
        )

        # Add a batch dimension to the mask, because torchvision expects shape (batch, channels, h, w).
        mask = mask.unsqueeze(0)  # Shape: (1, h, w) -> (1, 1, h, w)
        resized_mask = tf(mask)
        return resized_mask

    @staticmethod
    def _concat_regional_text_embeddings(
        text_conditionings: Union[list[BasicConditioningInfo], list[SDXLConditioningInfo]],
        masks: Optional[list[Optional[torch.Tensor]]],
        latent_height: int,
        latent_width: int,
        dtype: torch.dtype,
    ) -> tuple[Union[BasicConditioningInfo, SDXLConditioningInfo], Optional[TextConditioningRegions]]:
        """Concatenate regional text embeddings into a single embedding and track the region masks accordingly."""
        if masks is None:
            masks = [None] * len(text_conditionings)
        assert len(text_conditionings) == len(masks)

        is_sdxl = type(text_conditionings[0]) is SDXLConditioningInfo

        all_masks_are_none = all(mask is None for mask in masks)

        text_embedding = []
        pooled_embedding = None
        add_time_ids = None
        cur_text_embedding_len = 0
        processed_masks = []
        embedding_ranges = []

        for prompt_idx, text_embedding_info in enumerate(text_conditionings):
            mask = masks[prompt_idx]

            if is_sdxl:
                # We choose a random SDXLConditioningInfo's pooled_embeds and add_time_ids here, with a preference for
                # prompts without a mask. We prefer prompts without a mask, because they are more likely to contain
                # global prompt information.  In an ideal case, there should be exactly one global prompt without a
                # mask, but we don't enforce this.

                # HACK(ryand): The fact that we have to choose a single pooled_embedding and add_time_ids here is a
                # fundamental interface issue. The SDXL Compel nodes are not designed to be used in the way that we use
                # them for regional prompting. Ideally, the DenoiseLatents invocation should accept a single
                # pooled_embeds tensor and a list of standard text embeds with region masks. This change would be a
                # pretty major breaking change to a popular node, so for now we use this hack.
                if pooled_embedding is None or mask is None:
                    pooled_embedding = text_embedding_info.pooled_embeds
                if add_time_ids is None or mask is None:
                    add_time_ids = text_embedding_info.add_time_ids

            text_embedding.append(text_embedding_info.embeds)
            if not all_masks_are_none:
                embedding_ranges.append(
                    Range(
                        start=cur_text_embedding_len, end=cur_text_embedding_len + text_embedding_info.embeds.shape[1]
                    )
                )
                processed_masks.append(
                    DenoiseLatentsInvocation._preprocess_regional_prompt_mask(
                        mask, latent_height, latent_width, dtype=dtype
                    )
                )

            cur_text_embedding_len += text_embedding_info.embeds.shape[1]

        text_embedding = torch.cat(text_embedding, dim=1)
        assert len(text_embedding.shape) == 3  # batch_size, seq_len, token_len

        regions = None
        if not all_masks_are_none:
            regions = TextConditioningRegions(
                masks=torch.cat(processed_masks, dim=1),
                ranges=embedding_ranges,
            )

        if is_sdxl:
            return (
                SDXLConditioningInfo(embeds=text_embedding, pooled_embeds=pooled_embedding, add_time_ids=add_time_ids),
                regions,
            )
        return BasicConditioningInfo(embeds=text_embedding), regions

    @staticmethod
    def get_conditioning_data(
        context: InvocationContext,
        positive_conditioning_field: Union[ConditioningField, list[ConditioningField]],
        negative_conditioning_field: Union[ConditioningField, list[ConditioningField]],
        latent_height: int,
        latent_width: int,
        device: torch.device,
        dtype: torch.dtype,
        cfg_scale: float | list[float],
        steps: int,
        cfg_rescale_multiplier: float,
    ) -> TextConditioningData:
        # Normalize positive_conditioning_field and negative_conditioning_field to lists.
        cond_list = positive_conditioning_field
        if not isinstance(cond_list, list):
            cond_list = [cond_list]
        uncond_list = negative_conditioning_field
        if not isinstance(uncond_list, list):
            uncond_list = [uncond_list]

        cond_text_embeddings, cond_text_embedding_masks = DenoiseLatentsInvocation._get_text_embeddings_and_masks(
            cond_list, context, device, dtype
        )
        uncond_text_embeddings, uncond_text_embedding_masks = DenoiseLatentsInvocation._get_text_embeddings_and_masks(
            uncond_list, context, device, dtype
        )

        cond_text_embedding, cond_regions = DenoiseLatentsInvocation._concat_regional_text_embeddings(
            text_conditionings=cond_text_embeddings,
            masks=cond_text_embedding_masks,
            latent_height=latent_height,
            latent_width=latent_width,
            dtype=dtype,
        )
        uncond_text_embedding, uncond_regions = DenoiseLatentsInvocation._concat_regional_text_embeddings(
            text_conditionings=uncond_text_embeddings,
            masks=uncond_text_embedding_masks,
            latent_height=latent_height,
            latent_width=latent_width,
            dtype=dtype,
        )

        if isinstance(cfg_scale, list):
            assert len(cfg_scale) == steps, "cfg_scale (list) must have the same length as the number of steps"

        conditioning_data = TextConditioningData(
            uncond_text=uncond_text_embedding,
            cond_text=cond_text_embedding,
            uncond_regions=uncond_regions,
            cond_regions=cond_regions,
            guidance_scale=cfg_scale,
            guidance_rescale_multiplier=cfg_rescale_multiplier,
        )
        return conditioning_data

    @staticmethod
    def create_pipeline(
        unet: UNet2DConditionModel,
        scheduler: Scheduler,
    ) -> StableDiffusionGeneratorPipeline:
        class FakeVae:
            class FakeVaeConfig:
                def __init__(self) -> None:
                    self.block_out_channels = [0]

            def __init__(self) -> None:
                self.config = FakeVae.FakeVaeConfig()

        return StableDiffusionGeneratorPipeline(
            vae=FakeVae(),  # TODO: oh...
            text_encoder=None,
            tokenizer=None,
            unet=unet,
            scheduler=scheduler,
            safety_checker=None,
            feature_extractor=None,
            requires_safety_checker=False,
        )

    @staticmethod
    def prep_control_data(
        context: InvocationContext,
        control_input: ControlField | list[ControlField] | None,
        latents_shape: List[int],
        exit_stack: ExitStack,
        do_classifier_free_guidance: bool = True,
    ) -> list[ControlNetData] | None:
        # Normalize control_input to a list.
        control_list: list[ControlField]
        if isinstance(control_input, ControlField):
            control_list = [control_input]
        elif isinstance(control_input, list):
            control_list = control_input
        elif control_input is None:
            control_list = []
        else:
            raise ValueError(f"Unexpected control_input type: {type(control_input)}")

        if len(control_list) == 0:
            return None

        # Assuming fixed dimensional scaling of LATENT_SCALE_FACTOR.
        _, _, latent_height, latent_width = latents_shape
        control_height_resize = latent_height * LATENT_SCALE_FACTOR
        control_width_resize = latent_width * LATENT_SCALE_FACTOR

        controlnet_data: list[ControlNetData] = []
        for control_info in control_list:
            control_model = exit_stack.enter_context(context.models.load(control_info.control_model))
            assert isinstance(control_model, ControlNetModel)

            control_image_field = control_info.image
            input_image = context.images.get_pil(control_image_field.image_name)
            # self.image.image_type, self.image.image_name
            # FIXME: still need to test with different widths, heights, devices, dtypes
            #        and add in batch_size, num_images_per_prompt?
            #        and do real check for classifier_free_guidance?
            # prepare_control_image should return torch.Tensor of shape(batch_size, 3, height, width)
            control_image = prepare_control_image(
                image=input_image,
                do_classifier_free_guidance=do_classifier_free_guidance,
                width=control_width_resize,
                height=control_height_resize,
                # batch_size=batch_size * num_images_per_prompt,
                # num_images_per_prompt=num_images_per_prompt,
                device=control_model.device,
                dtype=control_model.dtype,
                control_mode=control_info.control_mode,
                resize_mode=control_info.resize_mode,
            )
            control_item = ControlNetData(
                model=control_model,
                image_tensor=control_image,
                weight=control_info.control_weight,
                begin_step_percent=control_info.begin_step_percent,
                end_step_percent=control_info.end_step_percent,
                control_mode=control_info.control_mode,
                # any resizing needed should currently be happening in prepare_control_image(),
                #    but adding resize_mode to ControlNetData in case needed in the future
                resize_mode=control_info.resize_mode,
            )
            controlnet_data.append(control_item)
            # MultiControlNetModel has been refactored out, just need list[ControlNetData]

        return controlnet_data

    @staticmethod
    def parse_controlnet_field(
        exit_stack: ExitStack,
        context: InvocationContext,
        control_input: ControlField | list[ControlField] | None,
        ext_manager: ExtensionsManager,
    ) -> None:
        # Normalize control_input to a list.
        control_list: list[ControlField]
        if isinstance(control_input, ControlField):
            control_list = [control_input]
        elif isinstance(control_input, list):
            control_list = control_input
        elif control_input is None:
            control_list = []
        else:
            raise ValueError(f"Unexpected control_input type: {type(control_input)}")

        for control_info in control_list:
            model = exit_stack.enter_context(context.models.load(control_info.control_model))
            ext_manager.add_extension(
                ControlNetExt(
                    model=model,
                    image=context.images.get_pil(control_info.image.image_name),
                    weight=control_info.control_weight,
                    begin_step_percent=control_info.begin_step_percent,
                    end_step_percent=control_info.end_step_percent,
                    control_mode=control_info.control_mode,
                    resize_mode=control_info.resize_mode,
                )
            )

    def prep_ip_adapter_image_prompts(
        self,
        context: InvocationContext,
        ip_adapters: List[IPAdapterField],
    ) -> List[Tuple[torch.Tensor, torch.Tensor]]:
        """Run the IPAdapter CLIPVisionModel, returning image prompt embeddings."""
        image_prompts = []
        for single_ip_adapter in ip_adapters:
            with context.models.load(single_ip_adapter.ip_adapter_model) as ip_adapter_model:
                assert isinstance(ip_adapter_model, IPAdapter)
                image_encoder_model_info = context.models.load(single_ip_adapter.image_encoder_model)
                # `single_ip_adapter.image` could be a list or a single ImageField. Normalize to a list here.
                single_ipa_image_fields = single_ip_adapter.image
                if not isinstance(single_ipa_image_fields, list):
                    single_ipa_image_fields = [single_ipa_image_fields]

                single_ipa_images = [context.images.get_pil(image.image_name) for image in single_ipa_image_fields]
                with image_encoder_model_info as image_encoder_model:
                    assert isinstance(image_encoder_model, CLIPVisionModelWithProjection)
                    # Get image embeddings from CLIP and ImageProjModel.
                    image_prompt_embeds, uncond_image_prompt_embeds = ip_adapter_model.get_image_embeds(
                        single_ipa_images, image_encoder_model
                    )
                    image_prompts.append((image_prompt_embeds, uncond_image_prompt_embeds))

        return image_prompts

    def prep_ip_adapter_data(
        self,
        context: InvocationContext,
        ip_adapters: List[IPAdapterField],
        image_prompts: List[Tuple[torch.Tensor, torch.Tensor]],
        exit_stack: ExitStack,
        latent_height: int,
        latent_width: int,
        dtype: torch.dtype,
    ) -> Optional[List[IPAdapterData]]:
        """If IP-Adapter is enabled, then this function loads the requisite models and adds the image prompt conditioning data."""
        ip_adapter_data_list = []
        for single_ip_adapter, (image_prompt_embeds, uncond_image_prompt_embeds) in zip(
            ip_adapters, image_prompts, strict=True
        ):
            ip_adapter_model = exit_stack.enter_context(context.models.load(single_ip_adapter.ip_adapter_model))

            mask_field = single_ip_adapter.mask
            mask = context.tensors.load(mask_field.tensor_name) if mask_field is not None else None
            mask = self._preprocess_regional_prompt_mask(mask, latent_height, latent_width, dtype=dtype)

            ip_adapter_data_list.append(
                IPAdapterData(
                    ip_adapter_model=ip_adapter_model,
                    weight=single_ip_adapter.weight,
                    target_blocks=single_ip_adapter.target_blocks,
                    begin_step_percent=single_ip_adapter.begin_step_percent,
                    end_step_percent=single_ip_adapter.end_step_percent,
                    ip_adapter_conditioning=IPAdapterConditioningInfo(image_prompt_embeds, uncond_image_prompt_embeds),
                    mask=mask,
                )
            )

        return ip_adapter_data_list if len(ip_adapter_data_list) > 0 else None

    def run_t2i_adapters(
        self,
        context: InvocationContext,
        t2i_adapter: Optional[Union[T2IAdapterField, list[T2IAdapterField]]],
        latents_shape: list[int],
        do_classifier_free_guidance: bool,
    ) -> Optional[list[T2IAdapterData]]:
        if t2i_adapter is None:
            return None

        # Handle the possibility that t2i_adapter could be a list or a single T2IAdapterField.
        if isinstance(t2i_adapter, T2IAdapterField):
            t2i_adapter = [t2i_adapter]

        if len(t2i_adapter) == 0:
            return None

        t2i_adapter_data = []
        for t2i_adapter_field in t2i_adapter:
            t2i_adapter_model_config = context.models.get_config(t2i_adapter_field.t2i_adapter_model.key)
            t2i_adapter_loaded_model = context.models.load(t2i_adapter_field.t2i_adapter_model)
            image = context.images.get_pil(t2i_adapter_field.image.image_name)

            # The max_unet_downscale is the maximum amount that the UNet model downscales the latent image internally.
            if t2i_adapter_model_config.base == BaseModelType.StableDiffusion1:
                max_unet_downscale = 8
            elif t2i_adapter_model_config.base == BaseModelType.StableDiffusionXL:
                max_unet_downscale = 4
            else:
                raise ValueError(f"Unexpected T2I-Adapter base model type: '{t2i_adapter_model_config.base}'.")

            t2i_adapter_model: T2IAdapter
            with t2i_adapter_loaded_model as t2i_adapter_model:
                total_downscale_factor = t2i_adapter_model.total_downscale_factor

                # Resize the T2I-Adapter input image.
                # We select the resize dimensions so that after the T2I-Adapter's total_downscale_factor is applied, the
                # result will match the latent image's dimensions after max_unet_downscale is applied.
                t2i_input_height = latents_shape[2] // max_unet_downscale * total_downscale_factor
                t2i_input_width = latents_shape[3] // max_unet_downscale * total_downscale_factor

                # Note: We have hard-coded `do_classifier_free_guidance=False`. This is because we only want to prepare
                # a single image. If CFG is enabled, we will duplicate the resultant tensor after applying the
                # T2I-Adapter model.
                #
                # Note: We re-use the `prepare_control_image(...)` from ControlNet for T2I-Adapter, because it has many
                # of the same requirements (e.g. preserving binary masks during resize).
                t2i_image = prepare_control_image(
                    image=image,
                    do_classifier_free_guidance=False,
                    width=t2i_input_width,
                    height=t2i_input_height,
                    num_channels=t2i_adapter_model.config["in_channels"],  # mypy treats this as a FrozenDict
                    device=t2i_adapter_model.device,
                    dtype=t2i_adapter_model.dtype,
                    resize_mode=t2i_adapter_field.resize_mode,
                )

                adapter_state = t2i_adapter_model(t2i_image)

            if do_classifier_free_guidance:
                for idx, value in enumerate(adapter_state):
                    adapter_state[idx] = torch.cat([value] * 2, dim=0)

            t2i_adapter_data.append(
                T2IAdapterData(
                    adapter_state=adapter_state,
                    weight=t2i_adapter_field.weight,
                    begin_step_percent=t2i_adapter_field.begin_step_percent,
                    end_step_percent=t2i_adapter_field.end_step_percent,
                )
            )

        return t2i_adapter_data

    # original idea by https://github.com/AmericanPresidentJimmyCarter
    # TODO: research more for second order schedulers timesteps
    @staticmethod
    def init_scheduler(
        scheduler: Union[Scheduler, ConfigMixin],
        device: torch.device,
        steps: int,
        denoising_start: float,
        denoising_end: float,
        seed: int,
    ) -> Tuple[torch.Tensor, torch.Tensor, Dict[str, Any]]:
        assert isinstance(scheduler, ConfigMixin)
        if scheduler.config.get("cpu_only", False):
            scheduler.set_timesteps(steps, device="cpu")
            timesteps = scheduler.timesteps.to(device=device)
        else:
            scheduler.set_timesteps(steps, device=device)
            timesteps = scheduler.timesteps

        # skip greater order timesteps
        _timesteps = timesteps[:: scheduler.order]

        # get start timestep index
        t_start_val = int(round(scheduler.config["num_train_timesteps"] * (1 - denoising_start)))
        t_start_idx = len(list(filter(lambda ts: ts >= t_start_val, _timesteps)))

        # get end timestep index
        t_end_val = int(round(scheduler.config["num_train_timesteps"] * (1 - denoising_end)))
        t_end_idx = len(list(filter(lambda ts: ts >= t_end_val, _timesteps[t_start_idx:])))

        # apply order to indexes
        t_start_idx *= scheduler.order
        t_end_idx *= scheduler.order

        init_timestep = timesteps[t_start_idx : t_start_idx + 1]
        timesteps = timesteps[t_start_idx : t_start_idx + t_end_idx]

        scheduler_step_kwargs: Dict[str, Any] = {}
        scheduler_step_signature = inspect.signature(scheduler.step)
        if "generator" in scheduler_step_signature.parameters:
            # At some point, someone decided that schedulers that accept a generator should use the original seed with
            # all bits flipped. I don't know the original rationale for this, but now we must keep it like this for
            # reproducibility.
            #
            # These Invoke-supported schedulers accept a generator as of 2024-06-04:
            #   - DDIMScheduler
            #   - DDPMScheduler
            #   - DPMSolverMultistepScheduler
            #   - EulerAncestralDiscreteScheduler
            #   - EulerDiscreteScheduler
            #   - KDPM2AncestralDiscreteScheduler
            #   - LCMScheduler
            #   - TCDScheduler
            scheduler_step_kwargs.update({"generator": torch.Generator(device=device).manual_seed(seed ^ 0xFFFFFFFF)})
        if isinstance(scheduler, TCDScheduler):
            scheduler_step_kwargs.update({"eta": 1.0})

        return timesteps, init_timestep, scheduler_step_kwargs

    def prep_inpaint_mask(
        self, context: InvocationContext, latents: torch.Tensor
    ) -> Tuple[Optional[torch.Tensor], Optional[torch.Tensor], bool]:
        if self.denoise_mask is None:
            return None, None, False

        mask = context.tensors.load(self.denoise_mask.mask_name)
        mask = tv_resize(mask, latents.shape[-2:], T.InterpolationMode.BILINEAR, antialias=False)
        if self.denoise_mask.masked_latents_name is not None:
            masked_latents = context.tensors.load(self.denoise_mask.masked_latents_name)
        else:
            masked_latents = torch.where(mask < 0.5, 0.0, latents)

        return 1 - mask, masked_latents, self.denoise_mask.gradient

    @staticmethod
    def prepare_noise_and_latents(
        context: InvocationContext, noise_field: LatentsField | None, latents_field: LatentsField | None
    ) -> Tuple[int, torch.Tensor | None, torch.Tensor]:
        """Depending on the workflow, we expect different combinations of noise and latents to be provided. This
        function handles preparing these values accordingly.

        Expected workflows:
        - Text-to-Image Denoising: `noise` is provided, `latents` is not. `latents` is initialized to zeros.
        - Image-to-Image Denoising: `noise` and `latents` are both provided.
        - Text-to-Image SDXL Refiner Denoising: `latents` is provided, `noise` is not.
        - Image-to-Image SDXL Refiner Denoising: `latents` is provided, `noise` is not.

        NOTE(ryand): I wrote this docstring, but I am not the original author of this code. There may be other workflows
        I haven't considered.
        """
        noise = None
        if noise_field is not None:
            noise = context.tensors.load(noise_field.latents_name)

        if latents_field is not None:
            latents = context.tensors.load(latents_field.latents_name)
        elif noise is not None:
            latents = torch.zeros_like(noise)
        else:
            raise ValueError("'latents' or 'noise' must be provided!")

        if noise is not None and noise.shape[1:] != latents.shape[1:]:
            raise ValueError(f"Incompatible 'noise' and 'latents' shapes: {latents.shape=} {noise.shape=}")

        # The seed comes from (in order of priority): the noise field, the latents field, or 0.
        seed = 0
        if noise_field is not None and noise_field.seed is not None:
            seed = noise_field.seed
        elif latents_field is not None and latents_field.seed is not None:
            seed = latents_field.seed
        else:
            seed = 0

        return seed, noise, latents

    def invoke(self, context: InvocationContext) -> LatentsOutput:
        if os.environ.get("USE_MODULAR_DENOISE", False):
            return self._new_invoke(context)
        else:
            return self._old_invoke(context)

    @torch.no_grad()
    @SilenceWarnings()  # This quenches the NSFW nag from diffusers.
    def _new_invoke(self, context: InvocationContext) -> LatentsOutput:
        ext_manager = ExtensionsManager(is_canceled=context.util.is_canceled)

        device = TorchDevice.choose_torch_device()
        dtype = TorchDevice.choose_torch_dtype()

        seed, noise, latents = self.prepare_noise_and_latents(context, self.noise, self.latents)
        latents = latents.to(device=device, dtype=dtype)
        if noise is not None:
            noise = noise.to(device=device, dtype=dtype)

        _, _, latent_height, latent_width = latents.shape

        conditioning_data = self.get_conditioning_data(
            context=context,
            positive_conditioning_field=self.positive_conditioning,
            negative_conditioning_field=self.negative_conditioning,
            cfg_scale=self.cfg_scale,
            steps=self.steps,
            latent_height=latent_height,
            latent_width=latent_width,
            device=device,
            dtype=dtype,
            # TODO: old backend, remove
            cfg_rescale_multiplier=self.cfg_rescale_multiplier,
        )

        scheduler = get_scheduler(
            context=context,
            scheduler_info=self.unet.scheduler,
            scheduler_name=self.scheduler,
            seed=seed,
        )

        timesteps, init_timestep, scheduler_step_kwargs = self.init_scheduler(
            scheduler,
            seed=seed,
            device=device,
            steps=self.steps,
            denoising_start=self.denoising_start,
            denoising_end=self.denoising_end,
        )

        denoise_ctx = DenoiseContext(
            inputs=DenoiseInputs(
                orig_latents=latents,
                timesteps=timesteps,
                init_timestep=init_timestep,
                noise=noise,
                seed=seed,
                scheduler_step_kwargs=scheduler_step_kwargs,
                conditioning_data=conditioning_data,
                attention_processor_cls=CustomAttnProcessor2_0,
            ),
            unet=None,
            scheduler=scheduler,
        )

        # get the unet's config so that we can pass the base to sd_step_callback()
        unet_config = context.models.get_config(self.unet.unet.key)

        ### preview
        def step_callback(state: PipelineIntermediateState) -> None:
            context.util.sd_step_callback(state, unet_config.base)

        ext_manager.add_extension(PreviewExt(step_callback))

<<<<<<< HEAD
        # context for loading additional models
        with ExitStack() as exit_stack:
            # later should be smth like:
            # for extension_field in self.extensions:
            #    ext = extension_field.to_extension(exit_stack, context, ext_manager)
            #    ext_manager.add_extension(ext)
            self.parse_controlnet_field(exit_stack, context, self.control, ext_manager)

            # ext: t2i/ip adapter
            ext_manager.run_callback(ExtensionCallbackType.SETUP, denoise_ctx)

            unet_info = context.models.load(self.unet.unet)
            assert isinstance(unet_info.model, UNet2DConditionModel)
            with (
                unet_info.model_on_device() as (model_state_dict, unet),
                ModelPatcher.patch_unet_attention_processor(unet, denoise_ctx.inputs.attention_processor_cls),
                # ext: controlnet
                ext_manager.patch_extensions(denoise_ctx),
                # ext: freeu, seamless, ip adapter, lora
                ext_manager.patch_unet(model_state_dict, unet),
            ):
                sd_backend = StableDiffusionBackend(unet, scheduler)
                denoise_ctx.unet = unet
                result_latents = sd_backend.latents_from_embeddings(denoise_ctx, ext_manager)
=======
        ### cfg rescale
        if self.cfg_rescale_multiplier > 0:
            ext_manager.add_extension(RescaleCFGExt(self.cfg_rescale_multiplier))

        ### freeu
        if self.unet.freeu_config:
            ext_manager.add_extension(FreeUExt(self.unet.freeu_config))

        # ext: t2i/ip adapter
        ext_manager.run_callback(ExtensionCallbackType.SETUP, denoise_ctx)

        unet_info = context.models.load(self.unet.unet)
        assert isinstance(unet_info.model, UNet2DConditionModel)
        with (
            unet_info.model_on_device() as (cached_weights, unet),
            ModelPatcher.patch_unet_attention_processor(unet, denoise_ctx.inputs.attention_processor_cls),
            # ext: controlnet
            ext_manager.patch_extensions(unet),
            # ext: freeu, seamless, ip adapter, lora
            ext_manager.patch_unet(unet, cached_weights),
        ):
            sd_backend = StableDiffusionBackend(unet, scheduler)
            denoise_ctx.unet = unet
            result_latents = sd_backend.latents_from_embeddings(denoise_ctx, ext_manager)
>>>>>>> 7b8e25f5

        # https://discuss.huggingface.co/t/memory-usage-by-later-pipeline-stages/23699
        result_latents = result_latents.detach().to("cpu")
        TorchDevice.empty_cache()

        name = context.tensors.save(tensor=result_latents)
        return LatentsOutput.build(latents_name=name, latents=result_latents, seed=None)

    @torch.no_grad()
    @SilenceWarnings()  # This quenches the NSFW nag from diffusers.
    def _old_invoke(self, context: InvocationContext) -> LatentsOutput:
        seed, noise, latents = self.prepare_noise_and_latents(context, self.noise, self.latents)

        mask, masked_latents, gradient_mask = self.prep_inpaint_mask(context, latents)

        # TODO(ryand): I have hard-coded `do_classifier_free_guidance=True` to mirror the behaviour of ControlNets,
        # below. Investigate whether this is appropriate.
        t2i_adapter_data = self.run_t2i_adapters(
            context,
            self.t2i_adapter,
            latents.shape,
            do_classifier_free_guidance=True,
        )

        ip_adapters: List[IPAdapterField] = []
        if self.ip_adapter is not None:
            # ip_adapter could be a list or a single IPAdapterField. Normalize to a list here.
            if isinstance(self.ip_adapter, list):
                ip_adapters = self.ip_adapter
            else:
                ip_adapters = [self.ip_adapter]

        # If there are IP adapters, the following line runs the adapters' CLIPVision image encoders to return
        # a series of image conditioning embeddings. This is being done here rather than in the
        # big model context below in order to use less VRAM on low-VRAM systems.
        # The image prompts are then passed to prep_ip_adapter_data().
        image_prompts = self.prep_ip_adapter_image_prompts(context=context, ip_adapters=ip_adapters)

        # get the unet's config so that we can pass the base to sd_step_callback()
        unet_config = context.models.get_config(self.unet.unet.key)

        def step_callback(state: PipelineIntermediateState) -> None:
            context.util.sd_step_callback(state, unet_config.base)

        def _lora_loader() -> Iterator[Tuple[LoRAModelRaw, float]]:
            for lora in self.unet.loras:
                lora_info = context.models.load(lora.lora)
                assert isinstance(lora_info.model, LoRAModelRaw)
                yield (lora_info.model, lora.weight)
                del lora_info
            return

        unet_info = context.models.load(self.unet.unet)
        assert isinstance(unet_info.model, UNet2DConditionModel)
        with (
            ExitStack() as exit_stack,
            unet_info.model_on_device() as (model_state_dict, unet),
            ModelPatcher.apply_freeu(unet, self.unet.freeu_config),
            set_seamless(unet, self.unet.seamless_axes),  # FIXME
            # Apply the LoRA after unet has been moved to its target device for faster patching.
            ModelPatcher.apply_lora_unet(
                unet,
                loras=_lora_loader(),
                model_state_dict=model_state_dict,
            ),
        ):
            assert isinstance(unet, UNet2DConditionModel)
            latents = latents.to(device=unet.device, dtype=unet.dtype)
            if noise is not None:
                noise = noise.to(device=unet.device, dtype=unet.dtype)
            if mask is not None:
                mask = mask.to(device=unet.device, dtype=unet.dtype)
            if masked_latents is not None:
                masked_latents = masked_latents.to(device=unet.device, dtype=unet.dtype)

            scheduler = get_scheduler(
                context=context,
                scheduler_info=self.unet.scheduler,
                scheduler_name=self.scheduler,
                seed=seed,
            )

            pipeline = self.create_pipeline(unet, scheduler)

            _, _, latent_height, latent_width = latents.shape
            conditioning_data = self.get_conditioning_data(
                context=context,
                positive_conditioning_field=self.positive_conditioning,
                negative_conditioning_field=self.negative_conditioning,
                device=unet.device,
                dtype=unet.dtype,
                latent_height=latent_height,
                latent_width=latent_width,
                cfg_scale=self.cfg_scale,
                steps=self.steps,
                cfg_rescale_multiplier=self.cfg_rescale_multiplier,
            )

            controlnet_data = self.prep_control_data(
                context=context,
                control_input=self.control,
                latents_shape=latents.shape,
                # do_classifier_free_guidance=(self.cfg_scale >= 1.0))
                do_classifier_free_guidance=True,
                exit_stack=exit_stack,
            )

            ip_adapter_data = self.prep_ip_adapter_data(
                context=context,
                ip_adapters=ip_adapters,
                image_prompts=image_prompts,
                exit_stack=exit_stack,
                latent_height=latent_height,
                latent_width=latent_width,
                dtype=unet.dtype,
            )

            timesteps, init_timestep, scheduler_step_kwargs = self.init_scheduler(
                scheduler,
                device=unet.device,
                steps=self.steps,
                denoising_start=self.denoising_start,
                denoising_end=self.denoising_end,
                seed=seed,
            )

            result_latents = pipeline.latents_from_embeddings(
                latents=latents,
                timesteps=timesteps,
                init_timestep=init_timestep,
                noise=noise,
                seed=seed,
                mask=mask,
                masked_latents=masked_latents,
                is_gradient_mask=gradient_mask,
                scheduler_step_kwargs=scheduler_step_kwargs,
                conditioning_data=conditioning_data,
                control_data=controlnet_data,
                ip_adapter_data=ip_adapter_data,
                t2i_adapter_data=t2i_adapter_data,
                callback=step_callback,
            )

        # https://discuss.huggingface.co/t/memory-usage-by-later-pipeline-stages/23699
        result_latents = result_latents.to("cpu")
        TorchDevice.empty_cache()

        name = context.tensors.save(tensor=result_latents)
        return LatentsOutput.build(latents_name=name, latents=result_latents, seed=None)<|MERGE_RESOLUTION|>--- conflicted
+++ resolved
@@ -58,11 +58,8 @@
 from invokeai.backend.stable_diffusion.diffusion.custom_atttention import CustomAttnProcessor2_0
 from invokeai.backend.stable_diffusion.diffusion_backend import StableDiffusionBackend
 from invokeai.backend.stable_diffusion.extension_callback_type import ExtensionCallbackType
-<<<<<<< HEAD
 from invokeai.backend.stable_diffusion.extensions.controlnet import ControlNetExt
-=======
 from invokeai.backend.stable_diffusion.extensions.freeu import FreeUExt
->>>>>>> 7b8e25f5
 from invokeai.backend.stable_diffusion.extensions.preview import PreviewExt
 from invokeai.backend.stable_diffusion.extensions.rescale_cfg import RescaleCFGExt
 from invokeai.backend.stable_diffusion.extensions_manager import ExtensionsManager
@@ -828,7 +825,14 @@
 
         ext_manager.add_extension(PreviewExt(step_callback))
 
-<<<<<<< HEAD
+        ### cfg rescale
+        if self.cfg_rescale_multiplier > 0:
+            ext_manager.add_extension(RescaleCFGExt(self.cfg_rescale_multiplier))
+
+        ### freeu
+        if self.unet.freeu_config:
+            ext_manager.add_extension(FreeUExt(self.unet.freeu_config))
+
         # context for loading additional models
         with ExitStack() as exit_stack:
             # later should be smth like:
@@ -843,42 +847,16 @@
             unet_info = context.models.load(self.unet.unet)
             assert isinstance(unet_info.model, UNet2DConditionModel)
             with (
-                unet_info.model_on_device() as (model_state_dict, unet),
+                unet_info.model_on_device() as (cached_weights, unet),
                 ModelPatcher.patch_unet_attention_processor(unet, denoise_ctx.inputs.attention_processor_cls),
                 # ext: controlnet
                 ext_manager.patch_extensions(denoise_ctx),
                 # ext: freeu, seamless, ip adapter, lora
-                ext_manager.patch_unet(model_state_dict, unet),
+                ext_manager.patch_unet(unet, cached_weights),
             ):
                 sd_backend = StableDiffusionBackend(unet, scheduler)
                 denoise_ctx.unet = unet
                 result_latents = sd_backend.latents_from_embeddings(denoise_ctx, ext_manager)
-=======
-        ### cfg rescale
-        if self.cfg_rescale_multiplier > 0:
-            ext_manager.add_extension(RescaleCFGExt(self.cfg_rescale_multiplier))
-
-        ### freeu
-        if self.unet.freeu_config:
-            ext_manager.add_extension(FreeUExt(self.unet.freeu_config))
-
-        # ext: t2i/ip adapter
-        ext_manager.run_callback(ExtensionCallbackType.SETUP, denoise_ctx)
-
-        unet_info = context.models.load(self.unet.unet)
-        assert isinstance(unet_info.model, UNet2DConditionModel)
-        with (
-            unet_info.model_on_device() as (cached_weights, unet),
-            ModelPatcher.patch_unet_attention_processor(unet, denoise_ctx.inputs.attention_processor_cls),
-            # ext: controlnet
-            ext_manager.patch_extensions(unet),
-            # ext: freeu, seamless, ip adapter, lora
-            ext_manager.patch_unet(unet, cached_weights),
-        ):
-            sd_backend = StableDiffusionBackend(unet, scheduler)
-            denoise_ctx.unet = unet
-            result_latents = sd_backend.latents_from_embeddings(denoise_ctx, ext_manager)
->>>>>>> 7b8e25f5
 
         # https://discuss.huggingface.co/t/memory-usage-by-later-pipeline-stages/23699
         result_latents = result_latents.detach().to("cpu")
