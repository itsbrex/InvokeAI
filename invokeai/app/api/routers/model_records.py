# Copyright (c) 2023 Lincoln D. Stein
"""FastAPI route for model configuration records."""


from hashlib import sha1
from random import randbytes
from typing import List, Optional

from fastapi import Body, Path, Query, Response
from fastapi.routing import APIRouter
from pydantic import BaseModel, ConfigDict
from starlette.exceptions import HTTPException
from typing_extensions import Annotated

from invokeai.app.services.model_records import DuplicateModelException, InvalidModelException, UnknownModelException
from invokeai.backend.model_manager.config import AnyModelConfig, BaseModelType, ModelType

from ..dependencies import ApiDependencies

model_records_router = APIRouter(prefix="/v1/model/record", tags=["models"])


class ModelsList(BaseModel):
    """Return list of configs."""

    models: list[AnyModelConfig]

    model_config = ConfigDict(use_enum_values=True)


@model_records_router.get(
    "/",
    operation_id="list_model_records",
)
async def list_model_records(
    base_models: Optional[List[BaseModelType]] = Query(default=None, description="Base models to include"),
    model_type: Optional[ModelType] = Query(default=None, description="The type of model to get"),
) -> ModelsList:
    """Get a list of models."""
    record_store = ApiDependencies.invoker.services.model_records
<<<<<<< HEAD
    models = list()
    if base_models:
        for base_model in base_models:
            models.extend(record_store.search_by_attr(base_model=base_model, model_type=model_type))
    else:
        models.extend(record_store.search_by_attr(model_type=model_type))
    return ModelsList(models=models)
=======
    if base_models and len(base_models) > 0:
        found_models: list[AnyModelConfig] = []
        for base_model in base_models:
            found_models.extend(record_store.search_by_attr(base_model=base_model, model_type=model_type))
    else:
        found_models = record_store.search_by_attr(model_type=model_type)
    return ModelsList(models=found_models)

>>>>>>> 8929495a

@model_records_router.get(
    "/i/{key}",
    operation_id="get_model_record",
    responses={
        200: {"description": "Success"},
        400: {"description": "Bad request"},
        404: {"description": "The model could not be found"},
    },
)
async def get_model_record(
    key: str = Path(description="Key of the model record to fetch."),
) -> AnyModelConfig:
    """Get a model record"""
    record_store = ApiDependencies.invoker.services.model_records
    try:
        return record_store.get_model(key)
    except UnknownModelException as e:
        raise HTTPException(status_code=404, detail=str(e))


@model_records_router.patch(
    "/i/{key}",
    operation_id="update_model_record",
    responses={
        200: {"description": "The model was updated successfully"},
        400: {"description": "Bad request"},
        404: {"description": "The model could not be found"},
        409: {"description": "There is already a model corresponding to the new name"},
    },
    status_code=200,
    response_model=AnyModelConfig,
)
async def update_model_record(
    key: Annotated[str, Path(description="Unique key of model")],
    info: Annotated[AnyModelConfig, Body(description="Model config", discriminator="type")],
) -> AnyModelConfig:
    """Update model contents with a new config. If the model name or base fields are changed, then the model is renamed."""
    logger = ApiDependencies.invoker.services.logger
    record_store = ApiDependencies.invoker.services.model_records
    try:
        model_response = record_store.update_model(key, config=info)
        logger.info(f"Updated model: {key}")
    except UnknownModelException as e:
        raise HTTPException(status_code=404, detail=str(e))
    except ValueError as e:
        logger.error(str(e))
        raise HTTPException(status_code=409, detail=str(e))
    return model_response


@model_records_router.delete(
    "/i/{key}",
    operation_id="del_model_record",
    responses={204: {"description": "Model deleted successfully"}, 404: {"description": "Model not found"}},
    status_code=204,
)
async def del_model_record(
    key: str = Path(description="Unique key of model to remove from model registry."),
) -> Response:
    """Delete Model"""
    logger = ApiDependencies.invoker.services.logger

    try:
        record_store = ApiDependencies.invoker.services.model_records
        record_store.del_model(key)
        logger.info(f"Deleted model: {key}")
        return Response(status_code=204)
    except UnknownModelException as e:
        logger.error(str(e))
        raise HTTPException(status_code=404, detail=str(e))


@model_records_router.post(
    "/i/",
    operation_id="add_model_record",
    responses={
        201: {"description": "The model added successfully"},
        409: {"description": "There is already a model corresponding to this path or repo_id"},
        415: {"description": "Unrecognized file/folder format"},
    },
    status_code=201,
)
async def add_model_record(
    config: Annotated[AnyModelConfig, Body(description="Model config", discriminator="type")]
) -> AnyModelConfig:
    """
    Add a model using the configuration information appropriate for its type.
    """
    logger = ApiDependencies.invoker.services.logger
    record_store = ApiDependencies.invoker.services.model_records
    if config.key == "<NOKEY>":
        config.key = sha1(randbytes(100)).hexdigest()
        logger.info(f"Created model {config.key} for {config.name}")
    try:
        record_store.add_model(config.key, config)
    except DuplicateModelException as e:
        logger.error(str(e))
        raise HTTPException(status_code=409, detail=str(e))
    except InvalidModelException as e:
        logger.error(str(e))
        raise HTTPException(status_code=415)

    # now fetch it out
    return record_store.get_model(config.key)<|MERGE_RESOLUTION|>--- conflicted
+++ resolved
@@ -12,8 +12,16 @@
 from starlette.exceptions import HTTPException
 from typing_extensions import Annotated
 
-from invokeai.app.services.model_records import DuplicateModelException, InvalidModelException, UnknownModelException
-from invokeai.backend.model_manager.config import AnyModelConfig, BaseModelType, ModelType
+from invokeai.app.services.model_records import (
+    DuplicateModelException,
+    InvalidModelException,
+    UnknownModelException,
+)
+from invokeai.backend.model_manager.config import (
+    AnyModelConfig,
+    BaseModelType,
+    ModelType,
+)
 
 from ..dependencies import ApiDependencies
 
@@ -33,29 +41,27 @@
     operation_id="list_model_records",
 )
 async def list_model_records(
-    base_models: Optional[List[BaseModelType]] = Query(default=None, description="Base models to include"),
-    model_type: Optional[ModelType] = Query(default=None, description="The type of model to get"),
+    base_models: Optional[List[BaseModelType]] = Query(
+        default=None, description="Base models to include"
+    ),
+    model_type: Optional[ModelType] = Query(
+        default=None, description="The type of model to get"
+    ),
 ) -> ModelsList:
     """Get a list of models."""
     record_store = ApiDependencies.invoker.services.model_records
-<<<<<<< HEAD
-    models = list()
+    found_models: list[AnyModelConfig] = []
     if base_models:
         for base_model in base_models:
-            models.extend(record_store.search_by_attr(base_model=base_model, model_type=model_type))
+            found_models.extend(
+                record_store.search_by_attr(
+                    base_model=base_model, model_type=model_type
+                )
+            )
     else:
-        models.extend(record_store.search_by_attr(model_type=model_type))
-    return ModelsList(models=models)
-=======
-    if base_models and len(base_models) > 0:
-        found_models: list[AnyModelConfig] = []
-        for base_model in base_models:
-            found_models.extend(record_store.search_by_attr(base_model=base_model, model_type=model_type))
-    else:
-        found_models = record_store.search_by_attr(model_type=model_type)
+        found_models.extend(record_store.search_by_attr(model_type=model_type))
     return ModelsList(models=found_models)
 
->>>>>>> 8929495a
 
 @model_records_router.get(
     "/i/{key}",
@@ -91,7 +97,9 @@
 )
 async def update_model_record(
     key: Annotated[str, Path(description="Unique key of model")],
-    info: Annotated[AnyModelConfig, Body(description="Model config", discriminator="type")],
+    info: Annotated[
+        AnyModelConfig, Body(description="Model config", discriminator="type")
+    ],
 ) -> AnyModelConfig:
     """Update model contents with a new config. If the model name or base fields are changed, then the model is renamed."""
     logger = ApiDependencies.invoker.services.logger
@@ -110,7 +118,10 @@
 @model_records_router.delete(
     "/i/{key}",
     operation_id="del_model_record",
-    responses={204: {"description": "Model deleted successfully"}, 404: {"description": "Model not found"}},
+    responses={
+        204: {"description": "Model deleted successfully"},
+        404: {"description": "Model not found"},
+    },
     status_code=204,
 )
 async def del_model_record(
@@ -134,13 +145,17 @@
     operation_id="add_model_record",
     responses={
         201: {"description": "The model added successfully"},
-        409: {"description": "There is already a model corresponding to this path or repo_id"},
+        409: {
+            "description": "There is already a model corresponding to this path or repo_id"
+        },
         415: {"description": "Unrecognized file/folder format"},
     },
     status_code=201,
 )
 async def add_model_record(
-    config: Annotated[AnyModelConfig, Body(description="Model config", discriminator="type")]
+    config: Annotated[
+        AnyModelConfig, Body(description="Model config", discriminator="type")
+    ]
 ) -> AnyModelConfig:
     """
     Add a model using the configuration information appropriate for its type.
