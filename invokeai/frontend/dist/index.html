<!DOCTYPE html>
<html lang="en">
  <head>
    <meta charset="UTF-8" />
    <meta name="viewport" content="width=device-width, initial-scale=1.0" />
    <title>InvokeAI - A Stable Diffusion Toolkit</title>
    <link rel="shortcut icon" type="icon" href="./assets/favicon-0d253ced.ico" />
<<<<<<< HEAD
    <script type="module" crossorigin src="./assets/index-285d1fa2.js"></script>
    <link rel="stylesheet" href="./assets/index-c53bb2f3.css">
=======
    <script type="module" crossorigin src="./assets/index-1e76002e.js"></script>
    <link rel="stylesheet" href="./assets/index-14cb2922.css">
>>>>>>> 0decd059
  </head>

  <body>
    <div id="root"></div>
    
  </body>
</html><|MERGE_RESOLUTION|>--- conflicted
+++ resolved
@@ -5,13 +5,8 @@
     <meta name="viewport" content="width=device-width, initial-scale=1.0" />
     <title>InvokeAI - A Stable Diffusion Toolkit</title>
     <link rel="shortcut icon" type="icon" href="./assets/favicon-0d253ced.ico" />
-<<<<<<< HEAD
-    <script type="module" crossorigin src="./assets/index-285d1fa2.js"></script>
-    <link rel="stylesheet" href="./assets/index-c53bb2f3.css">
-=======
     <script type="module" crossorigin src="./assets/index-1e76002e.js"></script>
     <link rel="stylesheet" href="./assets/index-14cb2922.css">
->>>>>>> 0decd059
   </head>
 
   <body>
