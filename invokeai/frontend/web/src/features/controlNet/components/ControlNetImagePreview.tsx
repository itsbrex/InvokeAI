--- conflicted
+++ resolved
@@ -102,8 +102,6 @@
     addToBoard,
     removeFromBoard,
   ]);
-<<<<<<< HEAD
-=======
 
   const handleSetControlImageToDimensions = useCallback(() => {
     if (!processedControlImage) {
@@ -122,7 +120,6 @@
       dispatch(setHeight(processedControlImage.height));
     }
   }, [processedControlImage, activeTabName, dispatch]);
->>>>>>> 4405c39e
 
   const handleMouseEnter = useCallback(() => {
     setIsMouseOverImage(true);
