"""Helper class for dealing with image generation arguments.

The Args class parses both the command line (shell) arguments, as well as the
command string passed at the invoke> prompt. It serves as the definitive repository
of all the arguments used by Generate and their default values, and implements the
preliminary metadata standards discussed here:

https://github.com/lstein/stable-diffusion/issues/266

To use:
  opt = Args()

  # Read in the command line options:
  # this returns a namespace object like the underlying argparse library)
  # You do not have to use the return value, but you can check it against None
  # to detect illegal arguments on the command line.
  args = opt.parse_args()
  if not args:
     print('oops')
     sys.exit(-1)

  # read in a command passed to the invoke> prompt:
  opts = opt.parse_cmd('do androids dream of electric sheep? -H256 -W1024 -n4')

  # The Args object acts like a namespace object
  print(opt.model)

You can set attributes in the usual way, use vars(), etc.:

  opt.model = 'something-else'
  do_something(**vars(a))

It is helpful in saving metadata:

  # To get a json representation of all the values, allowing
  # you to override any values dynamically
  j = opt.json(seed=42)

  # To get the prompt string with the switches, allowing you
  # to override any values dynamically
  j = opt.dream_prompt_str(seed=42)

If you want to access the namespace objects from the shell args or the
parsed command directly, you may use the values returned from the
original calls to parse_args() and parse_cmd(), or get them later
using the _arg_switches and _cmd_switches attributes. This can be
useful if both the args and the command contain the same attribute and
you wish to apply logic as to which one to use. For example:

  a = Args()
  args    = a.parse_args()
  opts    = a.parse_cmd(string)
  do_grid = args.grid or opts.grid

To add new attributes, edit the _create_arg_parser() and
_create_dream_cmd_parser() methods.

**Generating and retrieving sd-metadata**

To generate a dict representing RFC266 metadata:

  metadata = metadata_dumps(opt,<seeds,model_hash,postprocesser>)

This will generate an RFC266 dictionary that can then be turned into a JSON
and written to the PNG file. The optional seeds, weights, model_hash and
postprocesser arguments are not available to the opt object and so must be
provided externally. See how invoke.py does it.

Note that this function was originally called format_metadata() and a wrapper
is provided that issues a deprecation notice.

To retrieve a (series of) opt objects corresponding to the metadata, do this:

 opt_list = metadata_loads(metadata)

The metadata should be pulled out of the PNG image. pngwriter has a method
retrieve_metadata that will do this, or you can do it in one swell foop
with metadata_from_png():

 opt_list = metadata_from_png('/path/to/image_file.png')
"""

import argparse
from argparse import Namespace, RawTextHelpFormatter
import pydoc
import json
import hashlib
import os
import re
import sys
import shlex
import copy
import base64
import functools
import ldm.invoke.pngwriter
from ldm.invoke.globals import Globals
from ldm.invoke.prompt_parser import split_weighted_subprompts

SAMPLER_CHOICES = [
    'ddim',
    'k_dpm_2_a',
    'k_dpm_2',
    'k_euler_a',
    'k_euler',
    'k_heun',
    'k_lms',
    'plms',
]

PRECISION_CHOICES = [
    'auto',
    'float32',
    'autocast',
    'float16',
]

# is there a way to pick this up during git commits?
APP_ID      = 'invoke-ai/InvokeAI'
APP_VERSION = 'v2.1.2'

class ArgFormatter(argparse.RawTextHelpFormatter):
        # use defined argument order to display usage
    def _format_usage(self, usage, actions, groups, prefix):
        if prefix is None:
            prefix = 'usage: '

        # if usage is specified, use that
        if usage is not None:
            usage = usage % dict(prog=self._prog)

        # if no optionals or positionals are available, usage is just prog
        elif usage is None and not actions:
            usage = 'invoke>'
        elif usage is None:
            prog='invoke>'
            # build full usage string
            action_usage = self._format_actions_usage(actions, groups) # NEW
            usage = ' '.join([s for s in [prog, action_usage] if s])
            # omit the long line wrapping code
        # prefix with 'usage:'
        return '%s%s\n\n' % (prefix, usage)

class PagingArgumentParser(argparse.ArgumentParser):
    '''
    A custom ArgumentParser that uses pydoc to page its output.
    It also supports reading defaults from an init file.
    '''
    def print_help(self, file=None):
        text = self.format_help()
        pydoc.pager(text)

    def convert_arg_line_to_args(self, arg_line):
        return shlex.split(arg_line,comments=True)

class Args(object):
    def __init__(self,arg_parser=None,cmd_parser=None):
        '''
        Initialize new Args class. It takes two optional arguments, an argparse
        parser for switches given on the shell command line, and an argparse
        parser for switches given on the invoke> CLI line. If one or both are
        missing, it creates appropriate parsers internally.
        '''
        self._arg_parser   = arg_parser or self._create_arg_parser()
        self._cmd_parser   = cmd_parser or self._create_dream_cmd_parser()
        self._arg_switches = self.parse_cmd('')   # fill in defaults
        self._cmd_switches = self.parse_cmd('')   # fill in defaults

    def parse_args(self):
        '''Parse the shell switches and store.'''
        try:
            sysargs = sys.argv[1:]
            initfile = os.path.expanduser(Globals.initfile)
            if os.path.exists(initfile):
                print(f'>> Initialization file {initfile} found. Loading...')
                sysargs.insert(0,f'@{initfile}')
            else:
<<<<<<< HEAD
                print(f'>> Initialization file {initfile} not found. Applying default settings...')
=======
                print(f'>> Initialization file {INITFILE} not found. Creating a new one...')
                self._create_init_file(INITFILE)
>>>>>>> b4eaf8b7
            self._arg_switches = self._arg_parser.parse_args(sysargs)
            return self._arg_switches
        except Exception as e:
            print(f'An exception has occurred: {e}')
            return None

    def parse_cmd(self,cmd_string):
        '''Parse a invoke>-style command string '''
        # handle the case in which the first token is a switch
        if cmd_string.startswith('-'):
            prompt = ''
            switches = cmd_string
        # handle the case in which the prompt is enclosed by quotes
        elif cmd_string.startswith('"'):
            a = shlex.split(cmd_string,comments=True)
            prompt = a[0]
            switches = shlex.join(a[1:])
        else:
            # no initial quote, so get everything up to the first thing
            # that looks like a switch
            if cmd_string.startswith('-'):
                prompt = ''
                switches = cmd_string
            else:
                match = re.match('^(.+?)\s(--?[a-zA-Z].+)',cmd_string)
                if match:
                    prompt,switches = match.groups()
                else:
                    prompt = cmd_string
                    switches = ''
        try:
            self._cmd_switches = self._cmd_parser.parse_args(shlex.split(switches,comments=True))
            setattr(self._cmd_switches,'prompt',prompt)
            return self._cmd_switches
        except:
            return None

    def json(self,**kwargs):
        return json.dumps(self.to_dict(**kwargs))

    def to_dict(self,**kwargs):
        a = vars(self)
        a.update(kwargs)
        return a

    # Isn't there a more automated way of doing this?
    # Ideally we get the switch strings out of the argparse objects,
    # but I don't see a documented API for this.
    def dream_prompt_str(self,**kwargs):
        """Normalized dream_prompt."""
        a = vars(self)
        a.update(kwargs)
        switches = list()
        prompt = a['prompt']
        prompt.replace('"','\\"')
        switches.append(prompt)
        switches.append(f'-s {a["steps"]}')
        switches.append(f'-S {a["seed"]}')
        switches.append(f'-W {a["width"]}')
        switches.append(f'-H {a["height"]}')
        switches.append(f'-C {a["cfg_scale"]}')
        if a['karras_max'] is not None:
            switches.append(f'--karras_max {a["karras_max"]}')
        if a['perlin'] > 0:
            switches.append(f'--perlin {a["perlin"]}')
        if a['threshold'] > 0:
            switches.append(f'--threshold {a["threshold"]}')
        if a['grid']:
            switches.append('--grid')
        if a['seamless']:
            switches.append('--seamless')
        if a['hires_fix']:
            switches.append('--hires_fix')

        # img2img generations have parameters relevant only to them and have special handling
        if a['init_img'] and len(a['init_img'])>0:
            switches.append(f'-I {a["init_img"]}')
            switches.append(f'-A {a["sampler_name"]}')
            if a['fit']:
                switches.append(f'--fit')
            if a['init_mask'] and len(a['init_mask'])>0:
                switches.append(f'-M {a["init_mask"]}')
            if a['init_color'] and len(a['init_color'])>0:
                switches.append(f'--init_color {a["init_color"]}')
            if a['strength'] and a['strength']>0:
                switches.append(f'-f {a["strength"]}')
            if a['inpaint_replace']:
                switches.append(f'--inpaint_replace')
            if a['text_mask']:
                switches.append(f'-tm {" ".join([str(u) for u in a["text_mask"]])}')
        else:
            switches.append(f'-A {a["sampler_name"]}')

        # facetool-specific parameters, only print if running facetool
        if a['facetool_strength']:
            switches.append(f'-G {a["facetool_strength"]}')
            switches.append(f'-ft {a["facetool"]}')
            if a["facetool"] == "codeformer":
                switches.append(f'-cf {a["codeformer_fidelity"]}')

        if a['outcrop']:
            switches.append(f'-c {" ".join([str(u) for u in a["outcrop"]])}')

        # esrgan-specific parameters
        if a['upscale']:
            switches.append(f'-U {" ".join([str(u) for u in a["upscale"]])}')

        # embiggen parameters
        if a['embiggen']:
            switches.append(f'--embiggen {" ".join([str(u) for u in a["embiggen"]])}')
        if a['embiggen_tiles']:
            switches.append(f'--embiggen_tiles {" ".join([str(u) for u in a["embiggen_tiles"]])}')
        if a['embiggen_strength']:
            switches.append(f'--embiggen_strength {a["embiggen_strength"]}')

        # outpainting parameters
        if a['out_direction']:
            switches.append(f'-D {" ".join([str(u) for u in a["out_direction"]])}')

        # LS: slight semantic drift which needs addressing in the future:
        # 1. Variations come out of the stored metadata as a packed string with the keyword "variations"
        # 2. However, they come out of the CLI (and probably web) with the keyword "with_variations" and
        #    in broken-out form. Variation (1) should be changed to comply with (2)
        if a['with_variations'] and len(a['with_variations'])>0:
            formatted_variations = ','.join(f'{seed}:{weight}' for seed, weight in (a["with_variations"]))
            switches.append(f'-V {formatted_variations}')
        if 'variations' in a and len(a['variations'])>0:
            switches.append(f'-V {a["variations"]}')
        return ' '.join(switches)

    def __getattribute__(self,name):
        '''
        Returns union of command-line arguments and dream_prompt arguments,
        with the latter superseding the former.
        '''
        cmd_switches = None
        arg_switches = None
        try:
            cmd_switches = object.__getattribute__(self,'_cmd_switches')
            arg_switches = object.__getattribute__(self,'_arg_switches')
        except AttributeError:
            pass

        if cmd_switches and arg_switches and name=='__dict__':
            return self._merge_dict(
                arg_switches.__dict__,
                cmd_switches.__dict__,
            )
        try:
            return object.__getattribute__(self,name)
        except AttributeError:
            pass

        if not hasattr(cmd_switches,name) and not hasattr(arg_switches,name):
            raise AttributeError
        
        value_arg,value_cmd = (None,None)
        try:
            value_cmd = getattr(cmd_switches,name)
        except AttributeError:
            pass
        try:
            value_arg = getattr(arg_switches,name)
        except AttributeError:
            pass

        # here is where we can pick and choose which to use
        # default behavior is to choose the dream_command value over
        # the arg value. For example, the --grid and --individual options are a little
        # funny because of their push/pull relationship. This is how to handle it.
        if name=='grid':
            if cmd_switches.individual:
                return False
            else:
                return value_cmd or value_arg
        return value_cmd if value_cmd is not None else value_arg

    def __setattr__(self,name,value):
        if name.startswith('_'):
            object.__setattr__(self,name,value)
        else:
            self._cmd_switches.__dict__[name] = value

    def _merge_dict(self,dict1,dict2):
        new_dict  = {}
        for k in set(list(dict1.keys())+list(dict2.keys())):
            value1 = dict1.get(k,None)
            value2 = dict2.get(k,None)
            new_dict[k] = value2 if value2 is not None else value1
        return new_dict

    def _create_init_file(self,initfile:str):
        with open(initfile, mode='w', encoding='utf-8') as f:
            f.write('''# InvokeAI initialization file
# Put frequently-used startup commands here, one or more per line
# Examples:
# --web --host=0.0.0.0
# --steps 20
# -Ak_euler_a -C10.0
'''
            )

    def _create_arg_parser(self):
        '''
        This defines all the arguments used on the command line when you launch
        the CLI or web backend.
        '''
        parser = PagingArgumentParser(
            description=
            """
            Generate images using Stable Diffusion.
            Use --web to launch the web interface. 
            Use --from_file to load prompts from a file path or standard input ("-").
            Otherwise you will be dropped into an interactive command prompt (type -h for help.)
            Other command-line arguments are defaults that can usually be overridden
            prompt the command prompt.
            """,
            fromfile_prefix_chars='@',
        )
        model_group      = parser.add_argument_group('Model selection')
        file_group       = parser.add_argument_group('Input/output')
        web_server_group = parser.add_argument_group('Web server')
        render_group     = parser.add_argument_group('Rendering')
        postprocessing_group     = parser.add_argument_group('Postprocessing')
        deprecated_group = parser.add_argument_group('Deprecated options')

        deprecated_group.add_argument('--laion400m')
        deprecated_group.add_argument('--weights') # deprecated
        model_group.add_argument(
            '--root_dir',
            default=None,
            help='Path to directory containing "models", "outputs" and "configs". If not present will try to read from ~/.invokeai and then from environment variable INVOKEAI_ROOT. Defaults to the current directory as a last resort.',
        )
        model_group.add_argument(
            '--config',
            '-c',
            '-config',
            dest='conf',
            default='./configs/models.yaml',
            help='Path to configuration file for alternate models.',
        )
        model_group.add_argument(
            '--model',
            help='Indicates which diffusion model to load (defaults to "default" stanza in configs/models.yaml)',
        )
        model_group.add_argument(
            '--png_compression','-z',
            type=int,
            default=6,
            choices=range(0,9),
            dest='png_compression',
            help='level of PNG compression, from 0 (none) to 9 (maximum). Default is 6.'
        )
        model_group.add_argument(
            '-F',
            '--full_precision',
            dest='full_precision',
            action='store_true',
            help='Deprecated way to set --precision=float32',
        )
        model_group.add_argument(
            '--max_loaded_models',
            dest='max_loaded_models',
            type=int,
            default=2,
            help='Maximum number of models to keep in memory for fast switching, including the one in GPU',
        )
        model_group.add_argument(
            '--free_gpu_mem',
            dest='free_gpu_mem',
            action='store_true',
            help='Force free gpu memory before final decoding',
        )
        model_group.add_argument(
            '--precision',
            dest='precision',
            type=str,
            choices=PRECISION_CHOICES,
            metavar='PRECISION',
            help=f'Set model precision. Defaults to auto selected based on device. Options: {", ".join(PRECISION_CHOICES)}',
            default='auto',
        )
        model_group.add_argument(
            '--safety_checker',
            action='store_true',
            help='Check for and blur potentially NSFW images',
        )
        file_group.add_argument(
            '--from_file',
            dest='infile',
            type=str,
            help='If specified, load prompts from this file',
        )
        file_group.add_argument(
            '--outdir',
            '-o',
            type=str,
            help='Directory to save generated images and a log of prompts and seeds. Default: outputs/img-samples',
            default='outputs/img-samples',
        )
        file_group.add_argument(
            '--prompt_as_dir',
            '-p',
            action='store_true',
            help='Place images in subdirectories named after the prompt.',
        )
        render_group.add_argument(
            '--fnformat',
            default='{prefix}.{seed}.png',
            type=str,
            help='Overwrite the filename format. You can use any argument as wildcard enclosed in curly braces. Default is {prefix}.{seed}.png',
        )
        render_group.add_argument(
            '-s',
            '--steps',
            type=int,
            default=50,
            help='Number of steps'
        )
        render_group.add_argument(
            '-W',
            '--width',
            type=int,
            help='Image width, multiple of 64',
        )
        render_group.add_argument(
            '-H',
            '--height',
            type=int,
            help='Image height, multiple of 64',
        )
        render_group.add_argument(
            '-C',
            '--cfg_scale',
            default=7.5,
            type=float,
            help='Classifier free guidance (CFG) scale - higher numbers cause generator to "try" harder.',
        )
        render_group.add_argument(
            '--sampler',
            '-A',
            '-m',
            dest='sampler_name',
            type=str,
            choices=SAMPLER_CHOICES,
            metavar='SAMPLER_NAME',
            help=f'Set the default sampler. Supported samplers: {", ".join(SAMPLER_CHOICES)}',
            default='k_lms',
        )
        render_group.add_argument(
            '-f',
            '--strength',
            type=float,
            help='img2img strength for noising/unnoising. 0.0 preserves image exactly, 1.0 replaces it completely',
        )
        render_group.add_argument(
            '-T',
            '-fit',
            '--fit',
            action=argparse.BooleanOptionalAction,
            help='If specified, will resize the input image to fit within the dimensions of width x height (512x512 default)',
        )

        render_group.add_argument(
            '--grid',
            '-g',
            action=argparse.BooleanOptionalAction,
            help='generate a grid'
        )
        render_group.add_argument(
            '--embedding_path',
            type=str,
            help='Path to a pre-trained embedding manager checkpoint - can only be set on command line',
        )
        # Restoration related args
        postprocessing_group.add_argument(
            '--no_restore',
            dest='restore',
            action='store_false',
            help='Disable face restoration with GFPGAN or codeformer',
        )
        postprocessing_group.add_argument(
            '--no_upscale',
            dest='esrgan',
            action='store_false',
            help='Disable upscaling with ESRGAN',
        )
        postprocessing_group.add_argument(
            '--esrgan_bg_tile',
            type=int,
            default=400,
            help='Tile size for background sampler, 0 for no tile during testing. Default: 400.',
        )
        postprocessing_group.add_argument(
            '--gfpgan_model_path',
            type=str,
            default='./models/gfpgan/GFPGANv1.4.pth',
            help='Indicates the path to the GFPGAN model',
        )
        web_server_group.add_argument(
            '--web',
            dest='web',
            action='store_true',
            help='Start in web server mode.',
        )
        web_server_group.add_argument(
            '--web_develop',
            dest='web_develop',
            action='store_true',
            help='Start in web server development mode.',
        )
        web_server_group.add_argument(
            "--web_verbose",
            action="store_true",
            help="Enables verbose logging",
        )
        web_server_group.add_argument(
            "--cors",
            nargs="*",
            type=str,
            help="Additional allowed origins, comma-separated",
        )
        web_server_group.add_argument(
            '--host',
            type=str,
            default='127.0.0.1',
            help='Web server: Host or IP to listen on. Set to 0.0.0.0 to accept traffic from other devices on your network.'
        )
        web_server_group.add_argument(
            '--port',
            type=int,
            default='9090',
            help='Web server: Port to listen on'
        )
        web_server_group.add_argument(
            '--gui',
            dest='gui',
            action='store_true',
            help='Start InvokeAI GUI',
        )
        return parser

    # This creates the parser that processes commands on the invoke> command line
    def _create_dream_cmd_parser(self):
        parser = PagingArgumentParser(
            formatter_class=ArgFormatter,
            description=
            """
            *Image generation*
                 invoke> a fantastic alien landscape -W576 -H512 -s60 -n4

            *postprocessing*
                !fix applies upscaling/facefixing to a previously-generated image.
                invoke> !fix 0000045.4829112.png -G1 -U4 -ft codeformer

            *History manipulation*
            !fetch retrieves the command used to generate an earlier image.
                invoke> !fetch 0000015.8929913.png
                invoke> a fantastic alien landscape -W 576 -H 512 -s 60 -A plms -C 7.5

            !history lists all the commands issued during the current session.

            !NN retrieves the NNth command from the history

            *Model manipulation*
            !models                                 -- list models in configs/models.yaml
            !switch <model_name>                    -- switch to model named <model_name>
            !import_model path/to/weights/file.ckpt -- adds a model to your config
            !edit_model <model_name>                -- edit a model's description
            !del_model <model_name>                 -- delete a model
            """
        )
        render_group     = parser.add_argument_group('General rendering')
        img2img_group    = parser.add_argument_group('Image-to-image and inpainting')
        inpainting_group    = parser.add_argument_group('Inpainting')
        outpainting_group    = parser.add_argument_group('Outpainting and outcropping')
        variation_group  = parser.add_argument_group('Creating and combining variations')
        postprocessing_group   = parser.add_argument_group('Post-processing')
        special_effects_group  = parser.add_argument_group('Special effects')
        deprecated_group = parser.add_argument_group('Deprecated options')
        render_group.add_argument(
            '--prompt',
            default='',
            help='prompt string',
        )
        render_group.add_argument(
            '-s',
            '--steps',
            type=int,
            help='Number of steps'
        )
        render_group.add_argument(
            '-S',
            '--seed',
            type=int,
            default=None,
            help='Image seed; a +ve integer, or use -1 for the previous seed, -2 for the one before that, etc',
        )
        render_group.add_argument(
            '-n',
            '--iterations',
            type=int,
            default=1,
            help='Number of samplings to perform (slower, but will provide seeds for individual images)',
        )
        render_group.add_argument(
            '-W',
            '--width',
            type=int,
            help='Image width, multiple of 64',
        )
        render_group.add_argument(
            '-H',
            '--height',
            type=int,
            help='Image height, multiple of 64',
        )
        render_group.add_argument(
            '-C',
            '--cfg_scale',
            type=float,
            help='Classifier free guidance (CFG) scale - higher numbers cause generator to "try" harder.',
        )
        render_group.add_argument(
            '--threshold',
            default=0.0,
            type=float,
            help='Latent threshold for classifier free guidance (CFG) - prevent generator from "trying" too hard. Use positive values, 0 disables.',
        )
        render_group.add_argument(
            '--perlin',
            default=0.0,
            type=float,
            help='Perlin noise scale (0.0 - 1.0) - add perlin noise to the initialization instead of the usual gaussian noise.',
        )
        render_group.add_argument(
            '--fnformat',
            default='{prefix}.{seed}.png',
            type=str,
            help='Overwrite the filename format. You can use any argument as wildcard enclosed in curly braces. Default is {prefix}.{seed}.png',
        )
        render_group.add_argument(
            '--grid',
            '-g',
            action=argparse.BooleanOptionalAction,
            help='generate a grid'
        )
        render_group.add_argument(
            '-i',
            '--individual',
            action='store_true',
            help='override command-line --grid setting and generate individual images'
        )
        render_group.add_argument(
            '-x',
            '--skip_normalize',
            action='store_true',
            help='Skip subprompt weight normalization',
        )
        render_group.add_argument(
            '-A',
            '-m',
            '--sampler',
            dest='sampler_name',
            type=str,
            choices=SAMPLER_CHOICES,
            metavar='SAMPLER_NAME',
            help=f'Switch to a different sampler. Supported samplers: {", ".join(SAMPLER_CHOICES)}',
        )
        render_group.add_argument(
            '-t',
            '--log_tokenization',
            action='store_true',
            help='shows how the prompt is split into tokens'
        )
        render_group.add_argument(
            '--outdir',
            '-o',
            type=str,
            help='Directory to save generated images and a log of prompts and seeds',
        )
        render_group.add_argument(
            '--hires_fix',
            action='store_true',
            dest='hires_fix',
            help='Create hires image using img2img to prevent duplicated objects'
        )
        render_group.add_argument(
            '--save_intermediates',
            type=int,
            default=0,
            dest='save_intermediates',
            help='Save every nth intermediate image into an "intermediates" directory within the output directory'
        )
        render_group.add_argument(
            '--png_compression','-z',
            type=int,
            default=6,
            choices=range(0,10),
            dest='png_compression',
            help='level of PNG compression, from 0 (none) to 9 (maximum). [6]'
        )
        render_group.add_argument(
            '--karras_max',
            type=int,
            default=None,
            help="control the point at which the K* samplers will shift from using the Karras noise schedule (good for low step counts) to the LatentDiffusion noise schedule (good for high step counts). Set to 0 to use LatentDiffusion for all step values, and to a high value (e.g. 1000) to use Karras for all step values. [29]."
        )
        img2img_group.add_argument(
            '-I',
            '--init_img',
            type=str,
            help='Path to input image for img2img mode (supersedes width and height)',
        )
        img2img_group.add_argument(
            '-tm',
            '--text_mask',
            nargs='+',
            type=str,
            help='Use the clipseg classifier to generate the mask area for inpainting. Provide a description of the area to mask ("a mug"), optionally followed by the confidence level threshold (0-1.0; defaults to 0.5).',
            default=None,
        )
        img2img_group.add_argument(
            '--init_color',
            type=str,
            help='Path to reference image for color correction (used for repeated img2img and inpainting)'
        )
        img2img_group.add_argument(
            '-T',
            '-fit',
            '--fit',
            action='store_true',
            help='If specified, will resize the input image to fit within the dimensions of width x height (512x512 default)',
        )
        img2img_group.add_argument(
            '-f',
            '--strength',
            type=float,
            help='img2img strength for noising/unnoising. 0.0 preserves image exactly, 1.0 replaces it completely',
        )
        inpainting_group.add_argument(
            '-M',
            '--init_mask',
            type=str,
            help='Path to input mask for inpainting mode (supersedes width and height)',
        )
        inpainting_group.add_argument(
            '--invert_mask',
            action='store_true',
            help='Invert the mask',
        )
        inpainting_group.add_argument(
            '-r',
            '--inpaint_replace',
            type=float,
            default=0.0,
            help='when inpainting, adjust how aggressively to replace the part of the picture under the mask, from 0.0 (a gentle merge) to 1.0 (replace entirely)',
        )
        outpainting_group.add_argument(
            '-c',
            '--outcrop',
            nargs='+',
            type=str,
            metavar=('direction','pixels'),
            help='Outcrop the image with one or more direction/pixel pairs: e.g. -c top 64 bottom 128 left 64 right 64',
        )
        outpainting_group.add_argument(
            '--force_outpaint',
            action='store_true',
            default=False,
            help='Force outpainting if you have no inpainting mask to pass',
        )
        outpainting_group.add_argument(
            '--seam_size',
            type=int,
            default=0,
            help='When outpainting, size of the mask around the seam between original and outpainted image',
        )
        outpainting_group.add_argument(
            '--seam_blur',
            type=int,
            default=0,
            help='When outpainting, the amount to blur the seam inwards',
        )
        outpainting_group.add_argument(
            '--seam_strength',
            type=float,
            default=0.7,
            help='When outpainting, the img2img strength to use when filling the seam. Values around 0.7 work well',
        )
        outpainting_group.add_argument(
            '--seam_steps',
            type=int,
            default=10,
            help='When outpainting, the number of steps to use to fill the seam. Low values (~10) work well',
        )
        outpainting_group.add_argument(
            '--tile_size',
            type=int,
            default=32,
            help='When outpainting, the tile size to use for filling outpaint areas',
        )
        postprocessing_group.add_argument(
            '--new_prompt',
            type=str,
            help='Change the text prompt applied during postprocessing (default, use original generation prompt)',
        )
        postprocessing_group.add_argument(
            '-ft',
            '--facetool',
            type=str,
            default='gfpgan',
            help='Select the face restoration AI to use: gfpgan, codeformer',
        )
        postprocessing_group.add_argument(
            '-G',
            '--facetool_strength',
            '--gfpgan_strength',
            type=float,
            help='The strength at which to apply the face restoration to the result.',
            default=0.0,
        )
        postprocessing_group.add_argument(
            '-cf',
            '--codeformer_fidelity',
            type=float,
            help='Used along with CodeFormer. Takes values between 0 and 1. 0 produces high quality but low accuracy. 1 produces high accuracy but low quality.',
            default=0.75
        )
        postprocessing_group.add_argument(
            '-U',
            '--upscale',
            nargs='+',
            type=float,
            help='Scale factor (1, 2, 3, 4, etc..) for upscaling final output followed by upscaling strength (0-1.0). If strength not specified, defaults to 0.75',
            default=None,
        )
        postprocessing_group.add_argument(
            '--save_original',
            '-save_orig',
            action='store_true',
            help='Save original. Use it when upscaling to save both versions.',
        )
        postprocessing_group.add_argument(
            '--embiggen',
            '-embiggen',
            nargs='+',
            type=float,
            help='Arbitrary upscaling using img2img. Provide scale factor (0.75), optionally followed by strength (0.75) and tile overlap proportion (0.25).',
            default=None,
        )
        postprocessing_group.add_argument(
            '--embiggen_tiles',
            '-embiggen_tiles',
            nargs='+',
            type=int,
            help='For embiggen, provide list of tiles to process and replace onto the image e.g. `1 3 5`.',
            default=None,
        )
        postprocessing_group.add_argument(
            '--embiggen_strength',
            '-embiggen_strength',
            type=float,
            help='The strength of the embiggen img2img step, defaults to 0.4',
            default=0.4,
        )
        special_effects_group.add_argument(
            '--seamless',
            action='store_true',
            help='Change the model to seamless tiling (circular) mode',
        )
        special_effects_group.add_argument(
            '--seamless_axes',
            default=['x', 'y'],
            type=list[str],
            help='Specify which axes to use circular convolution on.',
        )
        variation_group.add_argument(
            '-v',
            '--variation_amount',
            default=0.0,
            type=float,
            help='If > 0, generates variations on the initial seed instead of random seeds per iteration. Must be between 0 and 1. Higher values will be more different.'
        )
        variation_group.add_argument(
            '-V',
            '--with_variations',
            default=None,
            type=str,
            help='list of variations to apply, in the format `seed:weight,seed:weight,...'
        )
        render_group.add_argument(
            '--use_mps_noise',
            action='store_true',
            dest='use_mps_noise',
            help='Simulate noise on M1 systems to get the same results'
        )
        deprecated_group.add_argument(
            '-D',
            '--out_direction',
            nargs='+',
            type=str,
            metavar=('direction', 'pixels'),
            help='Older outcropping system. Direction to extend the given image (left|right|top|bottom). If a distance pixel value is not specified it defaults to half the image size'
        )
        return parser

def format_metadata(**kwargs):
    print(f'format_metadata() is deprecated. Please use metadata_dumps()')
    return metadata_dumps(kwargs)

def metadata_dumps(opt,
                   seeds=[],
                   model_hash=None,
                   postprocessing=None):
    '''
    Given an Args object, returns a dict containing the keys and
    structure of the proposed stable diffusion metadata standard
    https://github.com/lstein/stable-diffusion/discussions/392
    This is intended to be turned into JSON and stored in the 
    "sd
    '''

    # top-level metadata minus `image` or `images`
    metadata = {
        'model'       : 'stable diffusion',
        'model_id'    : opt.model,
        'model_hash'  : model_hash,
        'app_id'      : APP_ID,
        'app_version' : APP_VERSION,
    }

    # # add some RFC266 fields that are generated internally, and not as
    # # user args
    image_dict = opt.to_dict(
         postprocessing=postprocessing
    )

    # remove any image keys not mentioned in RFC #266
    rfc266_img_fields = ['type','postprocessing','sampler','prompt','seed','variations','steps',
                         'cfg_scale','threshold','perlin','step_number','width','height','extra','strength','seamless'
                         'init_img','init_mask','facetool','facetool_strength','upscale']
    rfc_dict ={}

    for item in image_dict.items():
        key,value = item
        if key in rfc266_img_fields:
            rfc_dict[key] = value

    # semantic drift
    rfc_dict['sampler']  = image_dict.get('sampler_name',None)

    # display weighted subprompts (liable to change)
    if opt.prompt:
        subprompts = split_weighted_subprompts(opt.prompt)
        subprompts = [{'prompt':x[0],'weight':x[1]} for x in subprompts]
        rfc_dict['prompt'] = subprompts

    # 'variations' should always exist and be an array, empty or consisting of {'seed': seed, 'weight': weight} pairs
    rfc_dict['variations'] = [{'seed':x[0],'weight':x[1]} for x in opt.with_variations] if opt.with_variations else []

    # if variations are present then we need to replace 'seed' with 'orig_seed'
    if hasattr(opt,'first_seed'):
        rfc_dict['seed'] = opt.first_seed

    if opt.init_img:
        rfc_dict['type']            = 'img2img'
        rfc_dict['strength_steps']  = rfc_dict.pop('strength')
        rfc_dict['orig_hash']       = calculate_init_img_hash(opt.init_img)
        rfc_dict['inpaint_replace'] = opt.inpaint_replace
    else:
        rfc_dict['type']  = 'txt2img'
        rfc_dict.pop('strength')

    if len(seeds)==0 and opt.seed:
        seeds=[seed]

    if opt.grid:
        images = []
        for seed in seeds:
            rfc_dict['seed'] = seed
            images.append(copy.copy(rfc_dict))
        metadata['images'] = images
    else:
        # there should only ever be a single seed if we did not generate a grid
        assert len(seeds) == 1, 'Expected a single seed'
        rfc_dict['seed'] = seeds[0]
        metadata['image'] = rfc_dict

    return metadata

@functools.lru_cache(maxsize=50)
def args_from_png(png_file_path) -> list[Args]:
    '''
    Given the path to a PNG file created by invoke.py,
    retrieves a list of Args objects containing the image
    data.
    '''
    try:
        meta = ldm.invoke.pngwriter.retrieve_metadata(png_file_path)
    except AttributeError:
        return [legacy_metadata_load({},png_file_path)]
    
    try:
        return metadata_loads(meta)
    except:
        return [legacy_metadata_load(meta,png_file_path)]

@functools.lru_cache(maxsize=50)
def metadata_from_png(png_file_path) -> Args:
    '''
    Given the path to a PNG file created by dream.py, retrieves
    an Args object containing the image metadata. Note that this
    returns a single Args object, not multiple.
    '''
    args_list = args_from_png(png_file_path)
    return args_list[0]

def dream_cmd_from_png(png_file_path):
    opt = metadata_from_png(png_file_path)
    return opt.dream_prompt_str()

def metadata_loads(metadata) -> list:
    '''
    Takes the dictionary corresponding to RFC266 (https://github.com/lstein/stable-diffusion/issues/266)
    and returns a series of opt objects for each of the images described in the dictionary. Note that this
    returns a list, and not a single object. See metadata_from_png() for a more convenient function for
    files that contain a single image.
    '''
    results = []
    try:
        if 'images' in metadata['sd-metadata']:
            images = metadata['sd-metadata']['images']
        else:
            images = [metadata['sd-metadata']['image']]
        for image in images:
            # repack the prompt and variations
            if 'prompt' in image:
                image['prompt']     = repack_prompt(image['prompt'])
            if 'variations' in image:
                image['variations'] = ','.join([':'.join([str(x['seed']),str(x['weight'])]) for x in image['variations']])
            # fix a bit of semantic drift here
            image['sampler_name']=image.pop('sampler')
            opt = Args()
            opt._cmd_switches = Namespace(**image)
            results.append(opt)
    except Exception as e:
        import sys, traceback
        print('>> could not read metadata',file=sys.stderr)
        print(traceback.format_exc(), file=sys.stderr)
    return results

def repack_prompt(prompt_list:list)->str:
    # in the common case of no weighting syntax, just return the prompt as is
    if len(prompt_list) > 1:
        return ','.join([':'.join([x['prompt'], str(x['weight'])]) for x in prompt_list])
    else:
        return prompt_list[0]['prompt']

# image can either be a file path on disk or a base64-encoded
# representation of the file's contents
def calculate_init_img_hash(image_string):
    prefix = 'data:image/png;base64,'
    hash   = None
    if image_string.startswith(prefix):
        imagebase64 = image_string[len(prefix):]
        imagedata   = base64.b64decode(imagebase64)
        with open('outputs/test.png','wb') as file:
            file.write(imagedata)
        sha = hashlib.sha256()
        sha.update(imagedata)
        hash = sha.hexdigest()
    else:
        hash = sha256(image_string)
    return hash

# Bah. This should be moved somewhere else...
def sha256(path):
    sha = hashlib.sha256()
    with open(path,'rb') as f:
        while True:
            data = f.read(65536)
            if not data:
                break
            sha.update(data)
    return sha.hexdigest()

def legacy_metadata_load(meta,pathname) -> Args:
    opt = Args()
    if 'Dream' in meta and len(meta['Dream']) > 0:
        dream_prompt = meta['Dream']
        opt.parse_cmd(dream_prompt)
    else:               # if nothing else, we can get the seed
        match = re.search('\d+\.(\d+)',pathname)
        if match:
            seed = match.groups()[0]
            opt.seed = seed
        else:
            opt.prompt = ''
            opt.seed = 0
    return opt
            <|MERGE_RESOLUTION|>--- conflicted
+++ resolved
@@ -174,12 +174,8 @@
                 print(f'>> Initialization file {initfile} found. Loading...')
                 sysargs.insert(0,f'@{initfile}')
             else:
-<<<<<<< HEAD
-                print(f'>> Initialization file {initfile} not found. Applying default settings...')
-=======
                 print(f'>> Initialization file {INITFILE} not found. Creating a new one...')
                 self._create_init_file(INITFILE)
->>>>>>> b4eaf8b7
             self._arg_switches = self._arg_parser.parse_args(sysargs)
             return self._arg_switches
         except Exception as e:
