--- conflicted
+++ resolved
@@ -360,15 +360,11 @@
             0.0 <= variation_amount <= 1.0
         ), '-v --variation_amount must be in [0.0, 1.0]'
         assert (
-<<<<<<< HEAD
                 0.0 <= perlin <= 1.0
         ), '-v --perlin must be in [0.0, 1.0]'
         assert (
-            (embiggen == None and embiggen_tiles == None) or ((embiggen != None or embiggen_tiles != None) and init_img != None)
-=======
             (embiggen == None and embiggen_tiles == None) or (
                 (embiggen != None or embiggen_tiles != None) and init_img != None)
->>>>>>> 6987c77e
         ), 'Embiggen requires an init/input image to be specified'
 
         if len(with_variations) > 0 or variation_amount > 1.0:
@@ -422,27 +418,6 @@
                 self.seed, variation_amount, with_variations)
             results = generator.generate(
                 prompt,
-<<<<<<< HEAD
-                iterations     = iterations,
-                seed           = self.seed,
-                sampler        = self.sampler,
-                steps          = steps,
-                cfg_scale      = cfg_scale,
-                conditioning   = (uc,c),
-                ddim_eta       = ddim_eta,
-                image_callback = image_callback,  # called after the final image is generated
-                step_callback  = step_callback,   # called after each intermediate image is generated
-                width          = width,
-                height         = height,
-                init_img       = init_img,        # embiggen needs to manipulate from the unmodified init_img
-                init_image     = init_image,      # notice that init_image is different from init_img
-                mask_image     = mask_image,
-                strength       = strength,
-                threshold      = threshold,
-                perlin         = perlin,
-                embiggen       = embiggen,
-                embiggen_tiles = embiggen_tiles,
-=======
                 iterations=iterations,
                 seed=self.seed,
                 sampler=self.sampler,
@@ -458,9 +433,10 @@
                 init_image=init_image,      # notice that init_image is different from init_img
                 mask_image=mask_image,
                 strength=strength,
+                threshold=threshold,
+                perlin=perlin,
                 embiggen=embiggen,
                 embiggen_tiles=embiggen_tiles,
->>>>>>> 6987c77e
             )
 
             if init_color:
