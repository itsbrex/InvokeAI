import os
from diffusers import StableDiffusionPipeline
from pathlib import Path

from diffusers import UNet2DConditionModel, StableDiffusionPipeline
from ldm.invoke.globals import global_lora_models_dir
from .kohya_lora_manager import KohyaLoraManager, IncompatibleModelException
from typing import Optional, Dict

class LoraCondition:
    name: str
    weight: float

    def __init__(self,
                 name,
                 weight: float = 1.0,
                 unet: UNet2DConditionModel=None,  # for diffusers format LoRAs
                 kohya_manager: Optional[KohyaLoraManager]=None,  # for KohyaLoraManager-compatible LoRAs
                 ):
        self.name = name
        self.weight = weight
        self.kohya_manager = kohya_manager
        self.unet = unet

    def __call__(self):
        # TODO: make model able to load from huggingface, rather then just local files
        path = Path(global_lora_models_dir(), self.name)
        if path.is_dir():
            if not self.unet:
                print(f"   ** Unable to load diffusers-format LoRA {self.name}: unet is None")
                return
            if self.unet.load_attn_procs:
                file = Path(path, "pytorch_lora_weights.bin")
                if file.is_file():
                    print(f">> Loading LoRA: {path}")
                    self.unet.load_attn_procs(path.absolute().as_posix())
                else:
                    print(f"   ** Unable to find valid LoRA at: {path}")
            else:
                print("   ** Invalid Model to load LoRA")
        elif self.kohya_manager:
            try:
                self.kohya_manager.apply_lora_model(self.name,self.weight)
            except IncompatibleModelException:
                print(f"   ** LoRA {self.name} is incompatible with this model; will generate without the LoRA applied.")
        else:
            print("   ** Unable to load LoRA")

    def unload(self):
        if self.kohya_manager and self.kohya_manager.unload_applied_lora(self.name):
            print(f'>> unloading LoRA {self.name}')
            

class LoraManager:
    def __init__(self, pipe: StableDiffusionPipeline):
        # Kohya class handles lora not generated through diffusers
<<<<<<< HEAD
        self.kohya = KohyaLoraManager(pipe)
=======
        self.kohya = KohyaLoraManager(pipe, global_lora_models_dir())
        self.unet = pipe.unet
>>>>>>> 96c39b61

    def set_loras_conditions(self, lora_weights: list):
        conditions = []
        if len(lora_weights) > 0:
            for lora in lora_weights:
                conditions.append(LoraCondition(lora.model, lora.weight, self.unet, self.kohya))

        if len(conditions) > 0:
            return conditions

        return None
    
    def list_compatible_loras(self)->Dict[str, Path]:
        '''
        List all the LoRAs in the global lora directory that
        are compatible with the current model. Return a dictionary
        of the lora basename and its path.
        '''
        model_length = self.kohya.text_encoder.get_input_embeddings().weight.data[0].shape[0]
        return self.list_loras(model_length)

    @staticmethod
    def list_loras(token_vector_length:int=None)->Dict[str, Path]:
        '''List the LoRAS in the global lora directory.
        If token_vector_length is provided, then only return
        LoRAS that have the indicated length:
        768: v1 models
        1024: v2 models
        '''
        path = Path(global_lora_models_dir())
        models_found = dict()
        for root,_,files in os.walk(path):
            for x in files:
                name = Path(x).stem
                suffix = Path(x).suffix
                if suffix not in [".ckpt", ".pt", ".safetensors"]:
                    continue
                path = Path(root,x)
                if token_vector_length is None:
                    models_found[name]=Path(root,x)  # unconditional addition
                elif token_vector_length == KohyaLoraManager.vector_length_from_checkpoint_file(path):
                    models_found[name]=Path(root,x)  # conditional on the base model matching
        return models_found
<<<<<<< HEAD
            
        
=======
>>>>>>> 96c39b61
<|MERGE_RESOLUTION|>--- conflicted
+++ resolved
@@ -54,12 +54,8 @@
 class LoraManager:
     def __init__(self, pipe: StableDiffusionPipeline):
         # Kohya class handles lora not generated through diffusers
-<<<<<<< HEAD
-        self.kohya = KohyaLoraManager(pipe)
-=======
         self.kohya = KohyaLoraManager(pipe, global_lora_models_dir())
         self.unet = pipe.unet
->>>>>>> 96c39b61
 
     def set_loras_conditions(self, lora_weights: list):
         conditions = []
@@ -102,9 +98,4 @@
                     models_found[name]=Path(root,x)  # unconditional addition
                 elif token_vector_length == KohyaLoraManager.vector_length_from_checkpoint_file(path):
                     models_found[name]=Path(root,x)  # conditional on the base model matching
-        return models_found
-<<<<<<< HEAD
-            
-        
-=======
->>>>>>> 96c39b61
+        return models_found