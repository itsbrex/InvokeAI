--- conflicted
+++ resolved
@@ -28,11 +28,7 @@
         run: twine check dist/*
 
       - name: check PyPI versions
-<<<<<<< HEAD
-        if: github.ref == 'refs/heads/main' || github.ref == 'refs/heads/v2.3' || github.ref == 'refs/heads/release/3.3.0post1'
-=======
         if: github.ref == 'refs/heads/main' || startsWith(github.ref, 'refs/heads/release/')
->>>>>>> fcba4382
         run: |
           pip install --upgrade requests
           python -c "\
